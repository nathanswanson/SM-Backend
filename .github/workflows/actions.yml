--- conflicted
+++ resolved
@@ -7,18 +7,17 @@
   workflow_dispatch:
     inputs:
       version:
-        description: 'tagged version for SM-Frontend Release'
+        description: "tagged version for SM-Frontend Release"
         required: true
         type: string
 
 permissions:
-  contents: write
+  contents: read
 
 jobs:
   build:
     runs-on: ubuntu-latest
     steps:
-<<<<<<< HEAD
       - name: Checkout
         uses: actions/checkout@v4
       - name: Set up Python 3.12
@@ -36,26 +35,4 @@
         uses: actions/upload-artifact@v4
         with:
           name: server-manager
-          path: dist/*.whl
-=======
-    - name: Checkout
-      uses: actions/checkout@v4
-    - name: Set up Python 3.12
-      uses: actions/setup-python@v3
-      with:
-        python-version: "3.12"
-    - name: Install Dependencies
-      run: |
-        python -m pip install --upgrade pip
-        python -m pip install hatchling build
-    - name: Build
-      run: |
-        python -m build --wheel
-    - name: Release
-      uses: softprops/action-gh-release@v2
-      with:
-        files: dist/*
-        tag_name: ${{ inputs.version }}
-    
-      
->>>>>>> 454848a5
+          path: dist/*.whl